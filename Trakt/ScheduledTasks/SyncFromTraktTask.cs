﻿using System;
using System.Collections.Generic;
using System.Globalization;
using System.Linq;
using System.Text;
using System.Threading;
using System.Threading.Tasks;
using MediaBrowser.Common.Net;
using MediaBrowser.Controller;
using MediaBrowser.Controller.Entities;
using MediaBrowser.Controller.Entities.Movies;
using MediaBrowser.Controller.Entities.TV;
using MediaBrowser.Controller.Library;
using MediaBrowser.Model.Entities;
using MediaBrowser.Model.IO;
using MediaBrowser.Model.Querying;
using MediaBrowser.Model.Serialization;
using MediaBrowser.Model.Tasks;
using Microsoft.Extensions.Logging;
using Trakt.Api;
using Trakt.Api.DataContracts.BaseModel;
using Trakt.Api.DataContracts.Users.Collection;
using Trakt.Api.DataContracts.Users.Watched;
using Trakt.Helpers;

namespace Trakt.ScheduledTasks
{
    /// <summary>
    /// Task that will Sync each users trakt.tv profile with their local library. This task will only include
    /// watched states.
    /// </summary>
    public class SyncFromTraktTask : IScheduledTask
    {
        private readonly IUserManager _userManager;
        private readonly IUserDataManager _userDataManager;
        private readonly ILibraryManager _libraryManager;
        private readonly ILogger _logger;
        private readonly TraktApi _traktApi;

        /// <summary>
        ///
        /// </summary>
        /// <param name="logger"></param>
        /// <param name="jsonSerializer"></param>
        /// <param name="userManager"></param>
        /// <param name="userDataManager"> </param>
        /// <param name="httpClient"></param>
        /// <param name="appHost"></param>
        /// <param name="fileSystem"></param>
        public SyncFromTraktTask(ILoggerFactory logger, IJsonSerializer jsonSerializer, IUserManager userManager, IUserDataManager userDataManager, IHttpClient httpClient, IServerApplicationHost appHost, IFileSystem fileSystem, ILibraryManager libraryManager)
        {
            _userManager = userManager;
            _userDataManager = userDataManager;
            _libraryManager = libraryManager;
            _logger = logger.CreateLogger("Trakt");
            _traktApi = new TraktApi(jsonSerializer, _logger, httpClient, appHost, userDataManager, fileSystem);
        }

        public string Key => "TraktSyncFromTraktTask";

        public IEnumerable<TaskTriggerInfo> GetDefaultTriggers() => Enumerable.Empty<TaskTriggerInfo>();

        public string Name => "Import playstates from Trakt.tv";

        public string Description => "Sync Watched/Unwatched status from Trakt.tv for each Jellyfin user that has a configured Trakt account";

        public string Category => "Trakt";

        /// <summary>
        /// Gather users and call <see cref="SyncTraktDataForUser"/>
        /// </summary>
        public async Task Execute(CancellationToken cancellationToken, IProgress<double> progress)
        {
            var users = _userManager.Users.Where(u => UserHelper.GetTraktUser(u) != null).ToList();

            // No point going further if we don't have users.
            if (users.Count == 0)
            {
                _logger.LogInformation("No Users returned");
                return;
            }

            // purely for progress reporting
            var percentPerUser = 100 / users.Count;
            double currentProgress = 0;
            var numComplete = 0;

            foreach (var user in users)
            {
                try
                {
                    await SyncTraktDataForUser(user, currentProgress, cancellationToken, progress, percentPerUser).ConfigureAwait(false);

                    numComplete++;
                    currentProgress = percentPerUser * numComplete;
                    progress.Report(currentProgress);
                }
                catch (Exception ex)
                {
                    _logger.LogError(ex, "Error syncing trakt data for user {UserName}", user.Name);
                }
            }
        }

        private async Task SyncTraktDataForUser(User user, double currentProgress, CancellationToken cancellationToken, IProgress<double> progress, double percentPerUser)
        {
            var traktUser = UserHelper.GetTraktUser(user);

            List<TraktMovieWatched> traktWatchedMovies;
            List<TraktShowWatched> traktWatchedShows;

            try
            {
                /*
                 * In order to be as accurate as possible. We need to download the users show collection & the users watched shows.
                 * It's unfortunate that trakt.tv doesn't explicitly supply a bulk method to determine shows that have not been watched
                 * like they do for movies.
                 */
                traktWatchedMovies = await _traktApi.SendGetAllWatchedMoviesRequest(traktUser).ConfigureAwait(false);
                traktWatchedShows = await _traktApi.SendGetWatchedShowsRequest(traktUser).ConfigureAwait(false);
            }
            catch (Exception ex)
            {
                _logger.LogError(ex, "Exception handled");
                throw;
            }

            _logger.LogInformation("Trakt.tv watched Movies count = " + traktWatchedMovies.Count);
            _logger.LogInformation("Trakt.tv watched Shows count = " + traktWatchedShows.Count);

            var mediaItems =
                _libraryManager.GetItemList(
                        new InternalItemsQuery(user)
                        {
                            IncludeItemTypes = new[] { typeof(Movie).Name, typeof(Episode).Name },
                            IsVirtualItem = false,
<<<<<<< HEAD
                            // hotfix for issue #33
                            // OrderBy = new []
                            // {
                            //     new ValueTuple<string, SortOrder>(ItemSortBy.SeriesSortName, SortOrder.Ascending),
                            //     new ValueTuple<string, SortOrder>(ItemSortBy.SortName, SortOrder.Ascending)
                            // }
=======
                            OrderBy = new[]
                            {
                                new ValueTuple<string, SortOrder>(ItemSortBy.SeriesSortName, SortOrder.Ascending),
                                new ValueTuple<string, SortOrder>(ItemSortBy.SortName, SortOrder.Ascending)
                            }
>>>>>>> 3d79fac4
                        })
                    .Where(i => _traktApi.CanSync(i, traktUser)).ToList();

            // purely for progress reporting
            var percentPerItem = percentPerUser / mediaItems.Count;

            foreach (var movie in mediaItems.OfType<Movie>())
            {
                cancellationToken.ThrowIfCancellationRequested();
                var matchedMovie = FindMatch(movie, traktWatchedMovies);

                if (matchedMovie != null)
                {
                    _logger.LogDebug("Movie is in Watched list " + movie.Name);

                    var userData = _userDataManager.GetUserData(user.Id, movie);
                    bool changed = false;

                    // set movie as watched
                    if (!userData.Played)
                    {
                        userData.Played = true;
                        userData.LastPlayedDate = DateTimeOffset.UtcNow.UtcDateTime;
                        changed = true;
                    }

                    // keep the highest play count
                    int playcount = Math.Max(matchedMovie.plays, userData.PlayCount);

                    // set movie playcount
                    if (userData.PlayCount != playcount)
                    {
                        userData.PlayCount = playcount;
                        changed = true;
                    }

                    // Set last played to whichever is most recent, remote or local time...
                    if (!string.IsNullOrEmpty(matchedMovie.last_watched_at))
                    {
                        var tLastPlayed = DateTimeOffset.Parse(matchedMovie.last_watched_at).ToUniversalTime();
                        var latestPlayed = tLastPlayed > userData.LastPlayedDate ? tLastPlayed.UtcDateTime : userData.LastPlayedDate;
                        if (userData.LastPlayedDate != latestPlayed)
                        {
                            userData.LastPlayedDate = latestPlayed;
                            changed = true;
                        }
                    }

                    // Only process if there's a change
                    if (changed)
                    {
                        _userDataManager.SaveUserData(
                               user.Id,
                               movie,
                               userData,
                               UserDataSaveReason.Import,
                               cancellationToken);
                    }
                }
                else
                {
                    //_logger.LogInformation("Failed to match " + movie.Name);
                }

                // purely for progress reporting
                currentProgress += percentPerItem;
                progress.Report(currentProgress);
            }

            foreach (var episode in mediaItems.OfType<Episode>())
            {
                cancellationToken.ThrowIfCancellationRequested();
                var matchedShow = FindMatch(episode.Series, traktWatchedShows);

                if (matchedShow != null)
                {
                    var matchedSeason =
                        matchedShow.seasons.FirstOrDefault(
                            tSeason =>
                                tSeason.number
                                == (episode.ParentIndexNumber == 0
                                        ? 0
                                        : (episode.ParentIndexNumber ?? 1)));

                    // if it's not a match then it means trakt doesn't know about the season, leave the watched state alone and move on
                    if (matchedSeason != null)
                    {
                        // episode is in users libary. Now we need to determine if it's watched
                        var userData = _userDataManager.GetUserData(user.Id, episode);
                        bool changed = false;

                        var matchedEpisode =
                            matchedSeason.episodes.FirstOrDefault(x => x.number == (episode.IndexNumber ?? -1));

                        if (matchedEpisode != null)
                        {
                            _logger.LogDebug("Episode is in Watched list " + GetVerboseEpisodeData(episode));

                            // Set episode as watched
                            if (!userData.Played)
                            {
                                userData.Played = true;
                                userData.LastPlayedDate = DateTimeOffset.UtcNow.UtcDateTime;
                                changed = true;
                            }

                            // keep the highest play count
                            int playcount = Math.Max(matchedEpisode.plays, userData.PlayCount);

                            // set episode playcount
                            if (userData.PlayCount != playcount)
                            {
                                userData.PlayCount = playcount;
                                changed = true;
                            }
                        }
                        else if (!traktUser.SkipUnwatchedImportFromTrakt)
                        {
                            userData.Played = false;
                            userData.PlayCount = 0;
                            userData.LastPlayedDate = null;
                            changed = true;
                        }

                        // only process if changed
                        if (changed)
                        {
                            _userDataManager.SaveUserData(
                                user.Id,
                                episode,
                                userData,
                                UserDataSaveReason.Import,
                                cancellationToken);
                        }
                    }
                    else
                    {
                        _logger.LogDebug("No Season match in Watched shows list " + GetVerboseEpisodeData(episode));
                    }
                }
                else
                {
                    _logger.LogDebug("No Show match in Watched shows list " + GetVerboseEpisodeData(episode));
                }

                // purely for progress reporting
                currentProgress += percentPerItem;
                progress.Report(currentProgress);
            }

            // _logger.LogInformation(syncItemFailures + " items not parsed");
        }

        private static string GetVerboseEpisodeData(Episode episode)
        {
            var episodeString = new StringBuilder()
                .Append("Episode: ")
                .Append(episode.ParentIndexNumber != null ? episode.ParentIndexNumber.ToString() : "null")
                .Append("x")
                .Append(episode.IndexNumber != null ? episode.IndexNumber.ToString() : "null")
                .Append(" '").Append(episode.Name).Append("' ")
                .Append("Series: '")
                .Append(episode.Series != null
                    ? !string.IsNullOrWhiteSpace(episode.Series.Name)
                        ? episode.Series.Name
                        : "null property"
                    : "null class")
                .Append('\'');

            return episodeString.ToString();
        }

        public static TraktShowWatched FindMatch(Series item, IEnumerable<TraktShowWatched> results)
        {
            return results.FirstOrDefault(i => IsMatch(item, i.show));
        }

        public static TraktShowCollected FindMatch(Series item, IEnumerable<TraktShowCollected> results)
        {
            return results.FirstOrDefault(i => IsMatch(item, i.show));
        }

        public static TraktMovieWatched FindMatch(BaseItem item, IEnumerable<TraktMovieWatched> results)
        {
            return results.FirstOrDefault(i => IsMatch(item, i.movie));
        }

        public static IEnumerable<TraktMovieCollected> FindMatches(BaseItem item, IEnumerable<TraktMovieCollected> results)
        {
            return results.Where(i => IsMatch(item, i.movie)).ToList();
        }

        public static bool IsMatch(BaseItem item, TraktMovie movie)
        {
            var imdb = item.GetProviderId(MetadataProviders.Imdb);

            if (!string.IsNullOrWhiteSpace(imdb) &&
                string.Equals(imdb, movie.ids.imdb, StringComparison.OrdinalIgnoreCase))
            {
                return true;
            }

            var tmdb = item.GetProviderId(MetadataProviders.Tmdb);

            if (movie.ids.tmdb.HasValue && string.Equals(tmdb, movie.ids.tmdb.Value.ToString(CultureInfo.InvariantCulture), StringComparison.OrdinalIgnoreCase))
            {
                return true;
            }

            if (item.Name == movie.title && item.ProductionYear == movie.year)
            {
                return true;
            }

            return false;
        }

        public static bool IsMatch(Series item, TraktShow show)
        {
            var tvdb = item.GetProviderId(MetadataProviders.Tvdb);
            if (!string.IsNullOrWhiteSpace(tvdb) &&
                string.Equals(tvdb, show.ids.tvdb.ToString(), StringComparison.OrdinalIgnoreCase))
            {
                return true;
            }

            var imdb = item.GetProviderId(MetadataProviders.Imdb);
            if (!string.IsNullOrWhiteSpace(imdb) &&
                string.Equals(imdb, show.ids.imdb, StringComparison.OrdinalIgnoreCase))
            {
                return true;
            }

            return false;
        }
    }
}<|MERGE_RESOLUTION|>--- conflicted
+++ resolved
@@ -134,20 +134,14 @@
                         {
                             IncludeItemTypes = new[] { typeof(Movie).Name, typeof(Episode).Name },
                             IsVirtualItem = false,
-<<<<<<< HEAD
+
                             // hotfix for issue #33
                             // OrderBy = new []
                             // {
                             //     new ValueTuple<string, SortOrder>(ItemSortBy.SeriesSortName, SortOrder.Ascending),
                             //     new ValueTuple<string, SortOrder>(ItemSortBy.SortName, SortOrder.Ascending)
                             // }
-=======
-                            OrderBy = new[]
-                            {
-                                new ValueTuple<string, SortOrder>(ItemSortBy.SeriesSortName, SortOrder.Ascending),
-                                new ValueTuple<string, SortOrder>(ItemSortBy.SortName, SortOrder.Ascending)
-                            }
->>>>>>> 3d79fac4
+
                         })
                     .Where(i => _traktApi.CanSync(i, traktUser)).ToList();
 
